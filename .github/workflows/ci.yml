name: CI

on:
  push:
    branches: [master]
  pull_request:
    branches: [master]

permissions:
  contents: write
  issues: write
  pull-requests: write

jobs:
  lint:
    runs-on: ubuntu-latest
    steps:
      - uses: actions/checkout@v3
      - name: Setup Bun
        uses: oven-sh/setup-bun@v2
        with:
          bun-version: latest
      - name: Install dependencies
        run: bun install
      - name: Check formatting
        run: bun lint

  test:
    runs-on: ubuntu-latest
    needs: lint
    steps:
      - uses: actions/checkout@v3
      - name: Setup Bun
        uses: oven-sh/setup-bun@v2
        with:
          bun-version: latest
      - name: Install dependencies
        run: bun install
      - name: Run tests with coverage
<<<<<<< HEAD
        run: bun coverage | tee coverage-output.txt
            - name: Generate coverage badge
        run: |
          # Debug: Check the content format
          echo "Coverage file content:"
          cat coverage-output.txt
          
          # Extract coverage percentage from CLI output (pipe-delimited format)
          COVERAGE=$(grep "All files" coverage-output.txt | awk -F'|' '{gsub(/[[:space:]]/,"",$3); print $3}')
          
          echo "Extracted coverage value: $COVERAGE"
          
          # Determine color based on coverage
          if [[ -n "$COVERAGE" ]]; then
            if (( $(echo "$COVERAGE >= 90" | bc -l) )); then
              COLOR=brightgreen
            elif (( $(echo "$COVERAGE >= 80" | bc -l) )); then
              COLOR=green
            elif (( $(echo "$COVERAGE >= 70" | bc -l) )); then
              COLOR=yellowgreen
            elif (( $(echo "$COVERAGE >= 60" | bc -l) )); then
              COLOR=yellow
            else
              COLOR=red
            fi
            
            echo "COVERAGE=$COVERAGE" >> $GITHUB_ENV
            echo "COLOR=$COLOR" >> $GITHUB_ENV
            
            # Create the badge JSON data
            echo "{\"schemaVersion\":1,\"label\":\"coverage\",\"message\":\"${COVERAGE}%\",\"color\":\"$COLOR\"}" > coverage-badge.json
          else
            echo "Failed to extract coverage value. Using default values."
            echo "COVERAGE=unknown" >> $GITHUB_ENV
            echo "COLOR=gray" >> $GITHUB_ENV
            echo "{\"schemaVersion\":1,\"label\":\"coverage\",\"message\":\"unknown\",\"color\":\"gray\"}" > coverage-badge.json
          fi
          
=======
        run: bun test --coverage
      - name: Generate coverage badge
        run: |
          # Extract coverage percentage from Bun's output
          COVERAGE=$(cat coverage/coverage-summary.json | jq -r '.total.lines.pct')
          
          # Determine color based on coverage
          if (( $(echo "$COVERAGE >= 90" | bc -l) )); then
            COLOR=brightgreen
          elif (( $(echo "$COVERAGE >= 80" | bc -l) )); then
            COLOR=green
          elif (( $(echo "$COVERAGE >= 70" | bc -l) )); then
            COLOR=yellowgreen
          elif (( $(echo "$COVERAGE >= 60" | bc -l) )); then
            COLOR=yellow
          else
            COLOR=red
          fi
          
          # Create the badge JSON data
          echo "{\"schemaVersion\":1,\"label\":\"coverage\",\"message\":\"${COVERAGE}%\",\"color\":\"$COLOR\"}" > coverage-badge.json
      
>>>>>>> 2f563e4c
      - name: Upload coverage badge data
        uses: schneegans/dynamic-badges-action@v1.7.0
        with:
          auth: ${{ secrets.GIST_TOKEN }}
          gistID: 6df7884e21572b4910c2f21edb658e56
          filename: hellajs-coverage.json
          label: coverage
          message: ${{ env.COVERAGE }}%
          color: ${{ env.COLOR }}

  build:
    runs-on: ubuntu-latest
    needs: test
    steps:
      - uses: actions/checkout@v3
      - name: Setup Bun
        uses: oven-sh/setup-bun@v2
        with:
          bun-version: latest
      - name: Install dependencies
        run: bun install
      - name: Build
        run: bun lib

  bundle-size:
    runs-on: ubuntu-latest
    needs: build
    steps:
      - uses: actions/checkout@v3
      - name: Setup Bun
        uses: oven-sh/setup-bun@v2
        with:
          bun-version: latest
      - name: Install dependencies
        run: bun install
      - name: Build
        run: bun bundle
      - name: Check bundle size
        run: bun bundlewatch
        env:
          BUNDLEWATCH_GITHUB_TOKEN: ${{ secrets.GITHUB_TOKEN }}
          CI_BRANCH_BASE: master

  release:
    needs: [lint, test, build]
    if: github.event_name == 'push' && github.ref == 'refs/heads/master'
    runs-on: ubuntu-latest
    steps:
      - uses: actions/checkout@v3
        with:
          fetch-depth: 0
      - uses: oven-sh/setup-bun@v2
        with:
          bun-version: latest
      - name: Install dependencies
        run: bun install
      - name: Build
        run: bun bundle
      - name: Release
        env:
          GITHUB_TOKEN: ${{ secrets.GITHUB_TOKEN }}
          NPM_TOKEN: ${{ secrets.NPM_TOKEN }}
        run: bunx semantic-release<|MERGE_RESOLUTION|>--- conflicted
+++ resolved
@@ -37,9 +37,8 @@
       - name: Install dependencies
         run: bun install
       - name: Run tests with coverage
-<<<<<<< HEAD
         run: bun coverage | tee coverage-output.txt
-            - name: Generate coverage badge
+      - name: Generate coverage badge
         run: |
           # Debug: Check the content format
           echo "Coverage file content:"
@@ -76,30 +75,6 @@
             echo "{\"schemaVersion\":1,\"label\":\"coverage\",\"message\":\"unknown\",\"color\":\"gray\"}" > coverage-badge.json
           fi
           
-=======
-        run: bun test --coverage
-      - name: Generate coverage badge
-        run: |
-          # Extract coverage percentage from Bun's output
-          COVERAGE=$(cat coverage/coverage-summary.json | jq -r '.total.lines.pct')
-          
-          # Determine color based on coverage
-          if (( $(echo "$COVERAGE >= 90" | bc -l) )); then
-            COLOR=brightgreen
-          elif (( $(echo "$COVERAGE >= 80" | bc -l) )); then
-            COLOR=green
-          elif (( $(echo "$COVERAGE >= 70" | bc -l) )); then
-            COLOR=yellowgreen
-          elif (( $(echo "$COVERAGE >= 60" | bc -l) )); then
-            COLOR=yellow
-          else
-            COLOR=red
-          fi
-          
-          # Create the badge JSON data
-          echo "{\"schemaVersion\":1,\"label\":\"coverage\",\"message\":\"${COVERAGE}%\",\"color\":\"$COLOR\"}" > coverage-badge.json
-      
->>>>>>> 2f563e4c
       - name: Upload coverage badge data
         uses: schneegans/dynamic-badges-action@v1.7.0
         with:
